//! Support for generating the state root for memdb storage

use crate::eth::{backend::db::AsHashDB, error::BlockchainError};
<<<<<<< HEAD
use alloy_primitives::{Address, Bytes, B256, U256 as rU256};
use alloy_rpc_types::state::StateOverride;
use anvil_core::eth::trie::RefSecTrieDBMut;
use ethers::utils::{rlp, rlp::RlpStream};
=======
use alloy_primitives::{Address, Bytes, U256 as rU256};
use anvil_core::eth::{state::StateOverride, trie::RefSecTrieDBMut};
use ethers::{
    types::H256,
    utils::{rlp, rlp::RlpStream},
};
use foundry_common::types::{ToAlloy, ToEthers};
>>>>>>> f0166ccf
use foundry_evm::{
    backend::DatabaseError,
    hashbrown::HashMap as Map,
    revm::{
        db::{CacheDB, DatabaseRef, DbAccount},
        primitives::{AccountInfo, Bytecode, Log},
    },
};
<<<<<<< HEAD
use foundry_utils::types::ToEthers;
=======
>>>>>>> f0166ccf
use memory_db::HashKey;
use trie_db::TrieMut;

/// Returns the log hash for all `logs`
///
/// The log hash is `keccak(rlp(logs[]))`, <https://github.com/ethereum/go-ethereum/blob/356bbe343a30789e77bb38f25983c8f2f2bfbb47/cmd/evm/internal/t8ntool/execution.go#L255>
pub fn log_rlp_hash(logs: Vec<Log>) -> B256 {
    let mut stream = RlpStream::new();
    stream.begin_unbounded_list();
    for log in logs {
        let topics = log.topics.into_iter().map(|t| t.to_ethers()).collect::<Vec<_>>();
        stream.begin_list(3);
        stream.append(&(log.address.to_ethers()));
        stream.append_list(&topics);
        stream.append(&log.data.0);
    }
    stream.finalize_unbounded_list();
    let out = stream.out().freeze();

    let out = ethers::utils::keccak256(out);
    B256::from_slice(out.as_slice())
}

/// Returns storage trie of an account as `HashDB`
pub fn storage_trie_db(storage: &Map<rU256, rU256>) -> (AsHashDB, B256) {
    // Populate DB with full trie from entries.
    let (db, root) = {
        let mut db = <memory_db::MemoryDB<_, HashKey<_>, _>>::default();
        let mut root = Default::default();
        {
            let mut trie = RefSecTrieDBMut::new(&mut db, &mut root);
            for (k, v) in storage.iter().filter(|(_k, v)| *v != &rU256::from(0)) {
                let mut temp: [u8; 32] = [0; 32];
                (*k).to_ethers().to_big_endian(&mut temp);
                let key = B256::from(temp).to_ethers();
                let value = rlp::encode(&(*v).to_ethers());
                trie.insert(key.as_bytes(), value.as_ref()).unwrap();
            }
        }
        (db, root)
    };

    (Box::new(db), B256::from(root))
}

/// Returns the account data as `HashDB`
pub fn trie_hash_db(accounts: &Map<Address, DbAccount>) -> (AsHashDB, B256) {
    let accounts = trie_accounts(accounts);

    // Populate DB with full trie from entries.
    let (db, root) = {
        let mut db = <memory_db::MemoryDB<_, HashKey<_>, _>>::default();
        let mut root = Default::default();
        {
            let mut trie = RefSecTrieDBMut::new(&mut db, &mut root);
            for (address, value) in accounts {
                trie.insert(address.as_ref(), value.as_ref()).unwrap();
            }
        }
        (db, root)
    };

    (Box::new(db), B256::from(root))
}

/// Returns all RLP-encoded Accounts
pub fn trie_accounts(accounts: &Map<Address, DbAccount>) -> Vec<(Address, Bytes)> {
    accounts
        .iter()
        .map(|(address, account)| {
            let storage_root = trie_account_rlp(&account.info, &account.storage);
            (*address, storage_root)
        })
        .collect()
}

pub fn state_merkle_trie_root(accounts: &Map<Address, DbAccount>) -> B256 {
    trie_hash_db(accounts).1
}

/// Returns the RLP for this account.
pub fn trie_account_rlp(info: &AccountInfo, storage: &Map<rU256, rU256>) -> Bytes {
    let mut stream = RlpStream::new_list(4);
    stream.append(&info.nonce);
    stream.append(&info.balance.to_ethers());
    stream.append(&storage_trie_db(storage).1.to_ethers());
    stream.append(&info.code_hash.as_slice());
    stream.out().freeze().into()
}

/// Applies the given state overrides to the state, returning a new CacheDB state
pub fn apply_state_override<D>(
    overrides: StateOverride,
    state: D,
) -> Result<CacheDB<D>, BlockchainError>
where
    D: DatabaseRef<Error = DatabaseError>,
{
    let mut cache_db = CacheDB::new(state);
    for (account, account_overrides) in overrides.iter() {
        let mut account_info = cache_db.basic_ref(*account)?.unwrap_or_default();

        if let Some(nonce) = account_overrides.nonce {
            account_info.nonce = nonce.to::<u64>();
        }
        if let Some(code) = &account_overrides.code {
            account_info.code = Some(Bytecode::new_raw(code.to_vec().into()));
        }
        if let Some(balance) = account_overrides.balance {
            account_info.balance = balance;
        }

        cache_db.insert_account_info(*account, account_info);

        // We ensure that not both state and state_diff are set.
        // If state is set, we must mark the account as "NewlyCreated", so that the old storage
        // isn't read from
        match (&account_overrides.state, &account_overrides.state_diff) {
            (Some(_), Some(_)) => {
                return Err(BlockchainError::StateOverrideError(
                    "state and state_diff can't be used together".to_string(),
                ))
            }
            (None, None) => (),
            (Some(new_account_state), None) => {
                cache_db.replace_account_storage(
                    *account,
                    new_account_state
                        .iter()
                        .map(|(key, value)| ((*key).into(), (*value)))
                        .collect(),
                )?;
            }
            (None, Some(account_state_diff)) => {
                for (key, value) in account_state_diff.iter() {
                    cache_db.insert_account_storage(*account, (*key).into(), *value)?;
                }
            }
        };
    }
    Ok(cache_db)
}<|MERGE_RESOLUTION|>--- conflicted
+++ resolved
@@ -1,20 +1,10 @@
 //! Support for generating the state root for memdb storage
 
 use crate::eth::{backend::db::AsHashDB, error::BlockchainError};
-<<<<<<< HEAD
 use alloy_primitives::{Address, Bytes, B256, U256 as rU256};
 use alloy_rpc_types::state::StateOverride;
 use anvil_core::eth::trie::RefSecTrieDBMut;
 use ethers::utils::{rlp, rlp::RlpStream};
-=======
-use alloy_primitives::{Address, Bytes, U256 as rU256};
-use anvil_core::eth::{state::StateOverride, trie::RefSecTrieDBMut};
-use ethers::{
-    types::H256,
-    utils::{rlp, rlp::RlpStream},
-};
-use foundry_common::types::{ToAlloy, ToEthers};
->>>>>>> f0166ccf
 use foundry_evm::{
     backend::DatabaseError,
     hashbrown::HashMap as Map,
@@ -23,10 +13,7 @@
         primitives::{AccountInfo, Bytecode, Log},
     },
 };
-<<<<<<< HEAD
-use foundry_utils::types::ToEthers;
-=======
->>>>>>> f0166ccf
+use foundry_common::types::ToEthers;
 use memory_db::HashKey;
 use trie_db::TrieMut;
 
